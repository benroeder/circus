--- conflicted
+++ resolved
@@ -92,21 +92,32 @@
         self.options = {
             'endpoint': {'default': None, 'help': 'connection endpoint'},
             'timeout': {'default': 5, 'help': 'connection timeout'},
-            'help': {'default': False, 'action': 'store_true',
-                     'help': 'Show help and exit'},
+
+            'help': {
+                'default': False,
+                'action': 'store_true',
+                'help': 'Show help and exit'},
+
             'json': {'default': False, 'action': 'store_true',
                      'help': 'output to JSON'},
-            'prettify': {'default': False, 'action': 'store_true',
-                         'help': 'prettify output'},
-<<<<<<< HEAD
-            'ssh': {'default': None, 'help': 'SSH Server'},
-            'version': {'action': 'version', 'version': __version__}
-=======
-            'ssh': {'default': None, 'help': 'SSH Server in the format user@host:port'},
-            'ssh_keyfile': {'default': None, 'help': 'the path to the keyfile to authorise the user'},
-            'version': {'default': False, 'action': 'store_true',
-                        'help': 'display version and exit'}
->>>>>>> e2e1d023
+
+            'prettify': {
+                'default': False,
+                'action': 'store_true',
+                'help': 'prettify output'},
+
+            'ssh': {
+                'default': None,
+                'help': 'SSH Server in the format user@host:port'},
+
+            'ssh_keyfile': {
+                'default': None,
+                'help': 'the path to the keyfile to authorise the user'},
+
+            'version': {
+                'default': False,
+                'action': 'store_true',
+                'help': 'display version and exit'}
         }
 
     def autocomplete(self, autocomplete=False, words=None, cword=None):
@@ -213,7 +224,6 @@
             if args.help:
                 print textwrap.dedent(cmd.__doc__)
                 return 0
-<<<<<<< HEAD
             else:
                 if hasattr(args, 'start'):
                     opts['start'] = args.start
@@ -226,26 +236,14 @@
                 msg = cmd.message(*args.args, **opts)
                 handler = getattr(self, "handle_%s" % cmd.msg_type)
                 return handler(cmd, globalopts, msg, args.endpoint,
-                               int(args.timeout), args.ssh)
-=======
-
-            if args.endpoint is None:
-                if cmd.msg_type == 'sub':
-                    args.endpoint = DEFAULT_ENDPOINT_SUB
-                else:
-                    args.endpoint = DEFAULT_ENDPOINT_DEALER
-            msg = cmd.message(*args.args, **opts)
-            handler = getattr(self, "handle_%s" % cmd.msg_type)
-            return handler(cmd, globalopts, msg, args.endpoint,
-                           int(args.timeout), args.ssh, args.ssh_keyfile)
+                               int(args.timeout), args.ssh, args.ssh_keyfile)
 
     def display_version(self, *args, **opts):
-        from circus import __version__
         print(__version__)
         return 0
->>>>>>> e2e1d023
-
-    def handle_sub(self, cmd, opts, topics, endpoint, timeout, ssh_server, ssh_keyfile):
+
+    def handle_sub(self, cmd, opts, topics, endpoint, timeout, ssh_server,
+                   ssh_keyfile):
         consumer = CircusConsumer(topics, endpoint=endpoint)
         for topic, msg in consumer:
             print("%s: %s" % (topic, msg))
@@ -257,7 +255,8 @@
         else:
             return cmd.console_msg(client.call(msg))
 
-    def handle_dealer(self, cmd, opts, msg, endpoint, timeout, ssh_server, ssh_keyfile):
+    def handle_dealer(self, cmd, opts, msg, endpoint, timeout, ssh_server,
+                      ssh_keyfile):
         client = CircusClient(endpoint=endpoint, timeout=timeout,
                               ssh_server=ssh_server, ssh_keyfile=ssh_keyfile)
         try:
