import sys
<<<<<<< HEAD
import random

from datetime import datetime
try:
    from gevent.queue import Queue
except ImportError:
    from Queue import Queue
=======
from Queue import Queue
>>>>>>> d0f0349d

from circus.util import resolve_name
from circus.stream.file_stream import FileStream
from circus.stream.redirector import Redirector


class QueueStream(Queue):

    def __init__(self, **kwargs):
        Queue.__init__(self)

    def __call__(self, data):
        self.put(data)

    def close(self):
        pass


class StdoutStream(object):
    def __init__(self, **kwargs):
        pass

    def __call__(self, data):
        sys.stdout.write(data['data'])
        sys.stdout.flush()

    def close(self):
        pass


class FancyStdoutStream(StdoutStream):
    """
    Write output from watchers using different colors along with a
    timestamp.

    If no color is selected a color will be chosen at random. The
    available ascii colors are:

      - red
      - green
      - yellow
      - blue
      - magenta
      - cyan
      - white

    You may also configure the timestamp format as defined by
    datetime.strftime. The default is: ::

      %Y-%M-%d %H:%M:%S

    Here is an example: ::

      [watcher:foo]
      cmd = python -m myapp.server
      stdout_stream.class = FancyStdoutStream
      stdout_stream.color = green
      stdout_stream.time_format = '%Y/%M/%d | %H:%M:%S'
    """

    # colors in order according to the ascii escape sequences
    colors = ['red', 'green', 'yellow', 'blue',
              'magenta', 'cyan', 'white']

    # Where we write output
    out = sys.stdout

    # Generate a datetime object
    now = datetime.now

    def __init__(self, color=None, time_format=None, *args, **kwargs):
        self.time_format = time_format or '%Y-%M-%d %H:%M:%S'

        # If no color is provided we pick one at random
        if color not in self.colors:
            color = random.choice(self.colors)

        self.color_code = self.colors.index(color) + 1

    def prefix(self, pid):
        """
        Create a prefix for each line.

        This includes the ansi escape sequence for the color. This
        will not work on windows. For something more robust there is a
        good discussion over on Stack Overflow:

        http://stackoverflow.com/questions/287871/print-in-terminal-with-colors-using-python
        """
        time = self.now().strftime(self.time_format)

        # start the coloring with the ansi escape sequence
        color = '\033[0;3%s;40m' % self.color_code

        prefix = '{time} [{pid}] | '.format(pid=pid, time=time)
        return color + prefix

    def __call__(self, data):
        for line in data['data'].split('\n'):
            if line:
                self.out.write(self.prefix(data['pid']))
                self.out.write(line)
                # stop coloring
                self.out.write('\033[0m\n')
                self.out.flush()


def get_stream(conf):
    if not conf:
        return conf

    # we can have 'stream' or 'class' or 'filename'
    if 'filename' in conf:
        inst = FileStream(**conf)
    elif 'stream' in conf:
        inst = conf['stream']
    elif 'class' in conf:
        class_name = conf.pop('class')
        if not "." in class_name:
            class_name = "circus.stream.%s" % class_name
        inst = resolve_name(class_name)(**conf)
    else:
        raise ValueError("stream configuration invalid")

    # default refresh_time
    refresh_time = float(conf.get('refresh_time', 0.3))

    return {'stream': inst, 'refresh_time': refresh_time}


def get_pipe_redirector(redirect, extra_info=None, buffer=1024, loop=None):
    """Redirects data received in pipes to the redirect callable.

    The data is a mapping with a **data** key containing the data
    received from the pipe, extended with all values passed in
    **extra_info**

    Options:
    - **redirect**: the callable to send data to
    - **extra_info**: a mapping of values to add to each call
    - **buffer**: the size of the buffer when reading data
    - **loop**: the ioloop to use. If not provided will use the
      global IOLoop
    """
    # XXX backend is deprecated

    # get stream infos
    if 'stream' not in redirect:
        return

    stream = redirect.get('stream')
    refresh_time = redirect.get('refresh_time', 0.3)

    # finally setup the redirection
    return Redirector(stream, refresh_time, extra_info, buffer, loop=loop)<|MERGE_RESOLUTION|>--- conflicted
+++ resolved
@@ -1,15 +1,8 @@
 import sys
-<<<<<<< HEAD
 import random
 
 from datetime import datetime
-try:
-    from gevent.queue import Queue
-except ImportError:
-    from Queue import Queue
-=======
 from Queue import Queue
->>>>>>> d0f0349d
 
 from circus.util import resolve_name
 from circus.stream.file_stream import FileStream
