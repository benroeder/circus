import logging
from datetime import timedelta
import grp
import os
import pwd
import fcntl
from functools import wraps
import sys
import shlex

from psutil.error import AccessDenied, NoSuchProcess
from psutil import Process
from circus import logger


try:
    from importlib import import_module         # NOQA
except ImportError:
    def _resolve_name(name, package, level):
        """Returns the absolute name of the module to be imported. """
        if not hasattr(package, 'rindex'):
            raise ValueError("'package' not set to a string")
        dot = len(package)
        for x in xrange(level, 1, -1):
            try:
                dot = package.rindex('.', 0, dot)
            except ValueError:
                raise ValueError("attempted relative import beyond top-level "
                                  "package")
        return "%s.%s" % (package[:dot], name)


    def import_module(name, package=None):      # NOQA
        """Import a module.
        The 'package' argument is required when performing a relative import.
        It specifies the package to use as the anchor point from which to
        resolve the relative import to an absolute import."""
        if name.startswith('.'):
            if not package:
                raise TypeError("relative imports require the 'package' "
                                "argument")
            level = 0
            for character in name:
                if character != '.':
                    break
                level += 1
            name = _resolve_name(name[level:], package, level)
        __import__(name)
        return sys.modules[name]

try:
    from setproctitle import setproctitle
    def _setproctitle(title):       # NOQA
        setproctitle(title)
except ImportError:
    def _setproctitle(title):       # NOQA
        return


MAXFD = 1024
if hasattr(os, "devnull"):
    REDIRECT_TO = os.devnull
else:
    REDIRECT_TO = "/dev/null"

LOG_LEVELS = {
    "critical": logging.CRITICAL,
    "error": logging.ERROR,
    "warning": logging.WARNING,
    "info": logging.INFO,
    "debug": logging.DEBUG}

LOG_FMT = r"%(asctime)s [%(process)d] [%(levelname)s] %(message)s"
LOG_DATE_FMT = r"%Y-%m-%d %H:%M:%S"
_SYMBOLS = ('K', 'M', 'G', 'T', 'P', 'E', 'Z', 'Y')


def get_working_dir():
    """Returns current path, try to use PWD env first"""
    try:
        a = os.stat(os.environ['PWD'])
        b = os.stat(os.getcwd())
        if a.ino == b.ino and a.dev == b.dev:
            working_dir = os.environ['PWD']
        else:
            working_dir = os.getcwd()
    except:
        working_dir = os.getcwd()
    return working_dir


def bytes2human(n):
    """Translates bytes into a human repr.
    """
    if not isinstance(n, int):
        raise TypeError(n)

    prefix = {}
    for i, s in enumerate(_SYMBOLS):
        prefix[s] = 1 << (i + 1) * 10

    for s in reversed(_SYMBOLS):
        if n >= prefix[s]:
            value = int(float(n) / prefix[s])
            return '%s%s' % (value, s)
    return "%sB" % n


# XXX weak dict ?
_PROCS = {}


def get_info(process=None, interval=0, with_childs=False):
    """Return information about a process. (can be an pid or a Process object)

    If process is None, will return the information about the current process.
    """
    if process is None or isinstance(process, int):
        if process is None:
            pid = os.getpid()
        else:
            pid = process

        if pid in _PROCS:
            process = _PROCS[pid]
        else:
            _PROCS[pid] = process = Process(pid)

    info = {}
    try:
        mem_info = process.get_memory_info()
        info['mem_info1'] = bytes2human(mem_info[0])
        info['mem_info2'] = bytes2human(mem_info[1])
    except AccessDenied:
        info['mem_info1'] = info['mem_info2'] = "N/A"

    try:
        info['cpu'] = process.get_cpu_percent(interval=interval)
    except AccessDenied:
        info['cpu'] = "N/A"

    try:
        info['mem'] = round(process.get_memory_percent(), 1)
    except AccessDenied:
        info['mem'] = "N/A"

    try:
        cpu_times = process.get_cpu_times()
        ctime = timedelta(seconds=sum(cpu_times))
        ctime = "%s:%s.%s" % (ctime.seconds // 60 % 60,
                        str((ctime.seconds % 60)).zfill(2),
                        str(ctime.microseconds)[:2])
    except AccessDenied:
        ctime = "N/A"

    info['ctime'] = ctime

    try:
        info['pid'] = process.pid
    except AccessDenied:
        info['pid'] = 'N/A'

    try:
        info['username'] = process.username
    except AccessDenied:
        info['username'] = 'N/A'

    try:
        info['nice'] = process.nice
    except AccessDenied:
        info['nice'] = 'N/A'
    except NoSuchProcess:
        info['nice'] = 'Zombie'

    try:
        cmdline = os.path.basename(shlex.split(process.cmdline[0])[0])
    except (AccessDenied, IndexError):
        cmdline = "N/A"

    info['cmdline'] = cmdline

    info['children'] = []
    if with_childs:
        for child in process.get_children():
            info['children'].append(get_info(child, interval=interval))

    return info


def to_bool(s):
    if isinstance(s, bool):
        return s

    if s.lower().strip() in ("true", "1",):
        return True
    elif s.lower().strip() in ("false", "0"):
        return False
    else:
        raise ValueError("%r is not a boolean" % s)


def to_uid(name):
    """Return an uid, given a user name.
    If the name is an integer, make sure it's an existing uid.

    If the user name is unknown, raises a ValueError.
    """
    if isinstance(name, int):
        try:
            pwd.getpwuid(name)
            return name
        except (KeyError, OverflowError):
            raise ValueError("%r isn't a valid user id" % name)

    if not isinstance(name, str):
        raise TypeError(name)

    try:
        return pwd.getpwnam(name).pw_uid
    except KeyError:
        raise ValueError("%r isn't a valid user name" % name)


def to_gid(name):
    """Return a gid, given a group name

    If the group name is unknown, raises a ValueError.
    """
    if isinstance(name, int):
        try:
            grp.getgrgid(name)
            return name
        except (KeyError, OverflowError):
            raise ValueError("No such group: %r" % name)

    if not isinstance(name, str):
        raise TypeError(name)
    try:
        return grp.getgrnam(name).gr_gid
    except KeyError:
        raise ValueError("No such group: %r" % name)


def parse_env(env_str):
    env = {}
    for kvs in env_str.split(","):
        k, v = kvs.split("=")
        env[k.strip()] = v.strip()
    return env


def env_to_str(env):
    if not env:
        return ""
    return ",".join(["%s=%s" % (k, v) for k, v in env.items()])


def close_on_exec(fd):
    flags = fcntl.fcntl(fd, fcntl.F_GETFD)
    flags |= fcntl.FD_CLOEXEC
    fcntl.fcntl(fd, fcntl.F_SETFD, flags)

<<<<<<< HEAD
=======

LEVEL = 0


>>>>>>> 5904a834
def debuglog(func):
    @wraps(func)
    def _log(self, *args, **kw):
        if os.environ.get('DEBUG') is None:
            return func(self, *args, **kw)

        cls = self.__class__.__name__
        global LEVEL
        logger.debug("    " * LEVEL +\
                     "'%s.%s' starts" % (cls, func.func_name))
        LEVEL += 1
        try:
            return func(self, *args, **kw)
        finally:
            LEVEL -= 1
            logger.debug("    " * LEVEL +\
                         "'%s.%s' ends" % (cls, func.func_name))

    return _log


def convert_opt(key, val):
    """ get opt
    """
    if key == "env":
        val = env_to_str(val)
    else:
        if val is None:
            val = ""
        else:
            val = str(val)
    return val


# taken from distutils2
def resolve_name(name):
    """Resolve a name like ``module.object`` to an object and return it.

    This functions supports packages and attributes without depth limitation:
    ``package.package.module.class.class.function.attr`` is valid input.
    However, looking up builtins is not directly supported: use
    ``__builtin__.name``.

    Raises ImportError if importing the module fails or if one requested
    attribute is not found.
    """
    if '.' not in name:
        # shortcut
        __import__(name)
        return sys.modules[name]

    # FIXME clean up this code!
    parts = name.split('.')
    cursor = len(parts)
    module_name = parts[:cursor]
    ret = ''

    while cursor > 0:
        try:
            ret = __import__('.'.join(module_name))
            break
        except ImportError:
            cursor -= 1
            module_name = parts[:cursor]

    if ret == '':
        raise ImportError(parts[0])

    for part in parts[1:]:
        try:
            ret = getattr(ret, part)
        except AttributeError, exc:
            raise ImportError(exc)

    return ret<|MERGE_RESOLUTION|>--- conflicted
+++ resolved
@@ -260,13 +260,10 @@
     flags |= fcntl.FD_CLOEXEC
     fcntl.fcntl(fd, fcntl.F_SETFD, flags)
 
-<<<<<<< HEAD
-=======
 
 LEVEL = 0
 
 
->>>>>>> 5904a834
 def debuglog(func):
     @wraps(func)
     def _log(self, *args, **kw):
