--- conflicted
+++ resolved
@@ -148,12 +148,8 @@
         self.args = args
         self._process_counter = 0
         self.stopped = stopped
-<<<<<<< HEAD
         self.graceful_timeout = float(graceful_timeout)
-=======
         self.running = False
-        self.graceful_timeout = graceful_timeout
->>>>>>> bfab72af
         self.prereload_fn = prereload_fn
         self.executable = None
         self.stream_backend = stream_backend
@@ -321,7 +317,6 @@
         if self.stopped:
             return
 
-<<<<<<< HEAD
         if self.max_age:
             for process in self.processes.itervalues():
                 max_age = self.max_age + randint(0, self.max_age_variance)
@@ -332,9 +327,13 @@
                                        "time": time.time()})
                     self.kill_process(process)
 
-        if len(self.processes) < self.numprocesses:
-            self.spawn_processes()
-
+        self.shutdown_excess_processes()
+        self.spawn_needed_processes()
+
+    @util.debuglog
+    def shutdown_excess_processes(self):
+        """ If there are more running processes than numprocesses, kill the
+        excess """
         processes = self.processes.values()
         processes.sort()
         while len(processes) > self.numprocesses:
@@ -345,25 +344,6 @@
                 self.processes.pop(process.pid)
                 self.kill_process(process)
 
-=======
-        self.shutdown_excess_processes()
-        self.spawn_needed_processes()
-    
-    @util.debuglog
-    def shutdown_excess_processes(self):
-      """ If there are more running processes than numprocesses, kill the excess
-      """
-      processes = self.processes.values()
-      processes.sort()
-      while len(processes) > self.numprocesses:
-          process = processes.pop(0)
-          if process.status == STATUS_DEAD:
-              self.processes.pop(process.pid)
-          else:
-              self.processes.pop(process.pid)
-              self.kill_process(process)
-    
->>>>>>> bfab72af
     @util.debuglog
     def reap_and_manage_processes(self):
         """Reap & manage processes.
@@ -378,14 +358,14 @@
     def spawn_needed_processes(self):
         """Spawn processes.
         """
-        
+
         if self.running:
-          return
+            return
 
         if len(self.processes) < self.numprocesses:
-          for i in range(self.numprocesses - len(self.processes)):
-              self.spawn_process()
-              time.sleep(self.warmup_delay)
+            for i in range(self.numprocesses - len(self.processes)):
+                self.spawn_process()
+                time.sleep(self.warmup_delay)
 
     def _get_sockets_fds(self):
         # XXX should be cached
