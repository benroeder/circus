--- conflicted
+++ resolved
@@ -6,15 +6,9 @@
 
 
 class CircusConsumer(object):
-<<<<<<< HEAD
-    def __init__(self, topics, context=None, endpoint=None, ssh_server=None):
-        if endpoint is None:
-            endpoint = DEFAULT_ENDPOINT_SUB
 
-=======
     def __init__(self, topics, context=None, endpoint=DEFAULT_ENDPOINT_SUB,
-                 timeout=1.):
->>>>>>> 4b82c464
+                 ssh_server=None, timeout=1.):
         self.topics = topics
         self.keep_context = context is not None
         self.context = context or zmq.Context()
