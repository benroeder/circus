import errno
import logging
import os
from threading import Thread, RLock
import time
import sys

import zmq
from zmq.eventloop import ioloop

from circus.controller import Controller
from circus.exc import AlreadyExist
from circus import logger
from circus.watcher import Watcher
from circus.util import debuglog, _setproctitle
from circus.config import get_config
from circus.plugins import get_plugin_cmd
from circus.sockets import CircusSocket, CircusSockets


class Arbiter(object):
    """Class used to control a list of watchers.

    Options:

    - **watchers** -- a list of Watcher objects
    - **endpoint** -- the controller ZMQ endpoint
    - **pubsub_endpoint** -- the pubsub endpoint
    - **stats_endpoint** -- the stats endpoint. If not provided,
      the *circusd-stats* process will not be launched.
    - **check_delay** -- the delay between two controller points
      (default: 1 s)
    - **prereload_fn** -- callable that will be executed on each reload
      (default: None)
    - **context** -- if provided, the zmq context to reuse.
      (default: None)
    - **loop**: if provided, a :class:`zmq.eventloop.ioloop.IOLoop` instance
       to reuse. (default: None)
    - **plugins** -- a list of plugins. Each item is a mapping with:

        - **use** -- Fully qualified name that points to the plugin class
        - every other value is passed to the plugin in the **config** option
    - **sockets** -- a mapping of sockets. Each key is the socket name,
      and each value a :class:`CircusSocket` class. (default: None)
    - **warmup_delay** -- a delay in seconds between two watchers startup.
      (default: 0)
    - **httpd** -- If True, a circushttpd process is run (default: False)
    - **httpd_host** -- the circushttpd host (default: localhost)
    - **httpd_port** -- the circushttpd port (default: 8080)
    - **debug** -- if True, adds a lot of debug info in the stdout (default:
      False)
    - **stream_backend** -- the backend that will be used for the streaming
      process. Can be *thread* or *gevent*. When set to *gevent* you need
      to have *gevent* and *gevent_zmq* installed.
      All watchers will use this setup unless stated otherwise in the
      watcher configuration. (default: thread)
    """
    def __init__(self, watchers, endpoint, pubsub_endpoint, check_delay=1.,
                 prereload_fn=None, context=None, loop=None,
                 stats_endpoint=None, plugins=None, sockets=None,
                 warmup_delay=0, httpd=False, httpd_host='localhost',
                 httpd_port=8080, debug=False, stream_backend='thread', ssh_server=None):
        self.stream_backend = stream_backend
        self.watchers = watchers
        self.endpoint = endpoint
        self.check_delay = check_delay
        self.prereload_fn = prereload_fn
        self.pubsub_endpoint = pubsub_endpoint

        # initialize zmq context
        self.context = context or zmq.Context.instance()
        self.loop = loop or ioloop.IOLoop()
        self.ctrl = Controller(endpoint, self.context, self.loop, self,
                check_delay)

        self.pid = os.getpid()
        self._watchers_names = {}
        self.alive = True
        self._lock = RLock()
        self.debug = debug
        if self.debug:
            stdout_stream = stderr_stream = {'class': 'StdoutStream'}
        else:
            stdout_stream = stderr_stream = None

        # initializing circusd-stats as a watcher when configured
        self.stats_endpoint = stats_endpoint
        if self.stats_endpoint is not None:
            cmd = "%s -c 'from circus import stats; stats.main()'" % \
                        sys.executable
            cmd += ' --endpoint %s' % self.endpoint
            cmd += ' --pubsub %s' % self.pubsub_endpoint
            cmd += ' --statspoint %s' % self.stats_endpoint
<<<<<<< HEAD
            if ssh_server is not None:
                cmd += ' --ssh %s' % ssh_server
=======
            if debug:
                cmd += ' --log-level DEBUG'
>>>>>>> 4b82c464
            stats_watcher = Watcher('circusd-stats', cmd, use_sockets=True,
                                    singleton=True,
                                    stdout_stream=stdout_stream,
                                    stderr_stream=stderr_stream,
                                    stream_backend=self.stream_backend,
                                    copy_env=True, copy_path=True)
            self.watchers.append(stats_watcher)

        # adding the httpd
        if httpd:
            cmd = ("%s -c 'from circus.web import circushttpd; "
                   "circushttpd.main()'") % sys.executable
            cmd += ' --endpoint %s' % self.endpoint
            cmd += ' --fd $(circus.sockets.circushttpd)'
            if ssh_server is not None:
                cmd += ' --ssh %s' % ssh_server
            httpd_watcher = Watcher('circushttpd', cmd, use_sockets=True,
                                    singleton=True,
                                    stdout_stream=stdout_stream,
                                    stderr_stream=stderr_stream,
                                    stream_backend=self.stream_backend,
                                    copy_env=True, copy_path=True)
            self.watchers.append(httpd_watcher)
            httpd_socket = CircusSocket(name='circushttpd', host=httpd_host,
                                        port=httpd_port)

            # adding the socket
            if sockets is None:
                sockets = [httpd_socket]
            else:
                sockets.append(httpd_socket)

        # adding each plugin as a watcher
        if plugins is not None:
            for plugin in plugins:
                fqnd = plugin['use']
                name = 'plugin:%s' % fqnd.replace('.', '-')
                cmd = get_plugin_cmd(plugin, self.endpoint,
<<<<<<< HEAD
                                     self.pubsub_endpoint, self.check_delay, ssh_server)
=======
                                     self.pubsub_endpoint, self.check_delay,
                                     debug=self.debug)
>>>>>>> 4b82c464
                plugin_watcher = Watcher(name, cmd, priority=1, singleton=True,
                                         stdout_stream=stdout_stream,
                                         stderr_stream=stderr_stream,
                                         stream_backend=self.stream_backend,
                                         copy_env=True, copy_path=True)
                self.watchers.append(plugin_watcher)

        self.sockets = CircusSockets(sockets)
        self.warmup_delay = warmup_delay

    @classmethod
    def load_from_config(cls, config_file):
        cfg = get_config(config_file)

        # hack reload ioloop to use the monkey patched version
        reload(ioloop)

        watchers = []
        for watcher in cfg.get('watchers', []):
            watchers.append(Watcher.load_from_config(watcher))

        sockets = []
        for socket in cfg.get('sockets', []):
            sockets.append(CircusSocket.load_from_config(socket))

        # creating arbiter
        arbiter = cls(watchers, cfg['endpoint'], cfg['pubsub_endpoint'],
                      check_delay=cfg.get('check_delay', 1.),
                      prereload_fn=cfg.get('prereload_fn'),
                      stats_endpoint=cfg.get('stats_endpoint'),
                      plugins=cfg.get('plugins'), sockets=sockets,
                      warmup_delay=cfg.get('warmup_delay', 0),
                      httpd=cfg.get('httpd', False),
                      httpd_host=cfg.get('httpd_host', 'localhost'),
                      httpd_port=cfg.get('httpd_port', 8080),
                      debug=cfg.get('debug', False),
                      stream_backend=cfg.get('stream_backend', 'thread'),
                      ssh_server=cfg.get('ssh_server', None))

        return arbiter

    def iter_watchers(self):
        watchers = [(watcher.priority, watcher) for watcher in self.watchers]
        watchers.sort()
        watchers.reverse()
        for __, watcher in watchers:
            yield watcher

    @debuglog
    def initialize(self):
        # set process title
        _setproctitle("circusd")

        # event pub socket
        self.evpub_socket = self.context.socket(zmq.PUB)
        self.evpub_socket.bind(self.pubsub_endpoint)
        self.evpub_socket.linger = 0

        # initialize sockets
        if len(self.sockets) > 0:
            self.sockets.bind_and_listen_all()
            logger.info("sockets started")

        # initialize watchers
        for watcher in self.iter_watchers():
            self._watchers_names[watcher.name.lower()] = watcher
            watcher.initialize(self.evpub_socket, self.sockets)

    @debuglog
    def start(self):
        """Starts all the watchers.

        The start command is an infinite loop that waits
        for any command from a client and that watches all the
        processes and restarts them if needed.
        """
        logger.info("Starting master on pid %s", self.pid)

        self.initialize()

        # start controller
        self.ctrl.start()

        # initialize processes
        logger.debug('Initializing watchers')
        for watcher in self.iter_watchers():
            watcher.start()
            time.sleep(self.warmup_delay)

        logger.info('Arbiter now waiting for commands')
        while True:
            try:
                self.loop.start()
            except zmq.ZMQError as e:
                if e.errno == errno.EINTR:
                    continue
                else:
                    raise
            else:
                break

        self.ctrl.stop()
        self.evpub_socket.close()

    def stop(self):
        if self.alive:
            self.stop_watchers(stop_alive=True)

        self.loop.stop()

        # close sockets
        self.sockets.close_all()

    def reap_processes(self):
        # map watcher to pids
        watchers_pids = {}
        for watcher in self.iter_watchers():
            if not watcher.stopped:
                for process in watcher.processes.values():
                    watchers_pids[process.pid] = watcher

        # detect dead children
        while True:
            try:
                # wait for our child (so it's not a zombie)
                pid, status = os.waitpid(-1, os.WNOHANG)
                if not pid:
                    break

                if pid in watchers_pids:
                    watcher = watchers_pids[pid]
                    watcher.reap_process(pid, status)
            except OSError as e:
                if e.errno == errno.EAGAIN:
                    time.sleep(0.001)
                    continue
                elif e.errno == errno.ECHILD:
                    # process already reaped
                    return
                else:
                    raise

    def manage_watchers(self):
        if not self.alive:
            return

        with self._lock:
            # manage and reap processes
            self.reap_processes()
            for watcher in self.iter_watchers():
                watcher.manage_processes()

    @debuglog
    def reload(self, graceful=True):
        """Reloads everything.

        Run the :func:`prereload_fn` callable if any, then gracefuly
        reload all watchers.
        """
        if self.prereload_fn is not None:
            self.prereload_fn(self)

        # reopen log files
        for handler in logger.handlers:
            if isinstance(handler, logging.FileHandler):
                handler.acquire()
                handler.stream.close()
                handler.stream = open(handler.baseFilename,
                        handler.mode)
                handler.release()

        # gracefully reload watchers
        for watcher in self.iter_watchers():
            watcher.reload(graceful=graceful)
            time.sleep(self.warmup_delay)

    def numprocesses(self):
        """Return the number of processes running across all watchers."""
        return sum([len(watcher) for watcher in self.watchers])

    def numwatchers(self):
        """Return the number of watchers."""
        return len(self.watchers)

    def get_watcher(self, name):
        """Return the watcher *name*."""
        return self._watchers_names[name]

    def statuses(self):
        return dict([(watcher.name, watcher.status())
                      for watcher in self.watchers])

    def add_watcher(self, name, cmd, **kw):
        """Adds a watcher.

        Options:

        - **name**: name of the watcher to add
        - **cmd**: command to run.
        - all other options defined in the Watcher constructor.
        """
        if name in self._watchers_names:
            raise AlreadyExist("%r already exist" % name)

        if not name:
            return ValueError("command name shouldn't be empty")

        watcher = Watcher(name, cmd, **kw)
        watcher.initialize(self.evpub_socket, self.sockets)
        self.watchers.append(watcher)
        self._watchers_names[watcher.name.lower()] = watcher
        return watcher

    def rm_watcher(self, name):
        """Deletes a watcher.

        Options:

        - **name**: name of the watcher to delete
        """
        logger.debug('Deleting %r watcher', name)

        # remove the watcher from the list
        watcher = self._watchers_names.pop(name)
        del self.watchers[self.watchers.index(watcher)]

        # stop the watcher
        watcher.stop()

    def start_watchers(self):
        for watcher in self.iter_watchers():
            watcher.start()
            time.sleep(self.warmup_delay)

    def stop_watchers(self, stop_alive=False):
        if not self.alive:
            return

        if stop_alive:
            logger.info('Arbiter exiting')
            self.alive = False

        for watcher in self.iter_watchers():
            watcher.stop()

    def restart(self):
        self.stop_watchers()
        self.start_watchers()


class ThreadedArbiter(Arbiter, Thread):

    def __init__(self, *args, **kw):
        Thread.__init__(self)
        Arbiter.__init__(self, *args, **kw)

    def start(self):
        return Thread.start(self)

    def run(self):
        return Arbiter.start(self)

    def stop(self):
        Arbiter.stop(self)
        self.join()<|MERGE_RESOLUTION|>--- conflicted
+++ resolved
@@ -91,13 +91,10 @@
             cmd += ' --endpoint %s' % self.endpoint
             cmd += ' --pubsub %s' % self.pubsub_endpoint
             cmd += ' --statspoint %s' % self.stats_endpoint
-<<<<<<< HEAD
             if ssh_server is not None:
                 cmd += ' --ssh %s' % ssh_server
-=======
             if debug:
                 cmd += ' --log-level DEBUG'
->>>>>>> 4b82c464
             stats_watcher = Watcher('circusd-stats', cmd, use_sockets=True,
                                     singleton=True,
                                     stdout_stream=stdout_stream,
@@ -136,12 +133,8 @@
                 fqnd = plugin['use']
                 name = 'plugin:%s' % fqnd.replace('.', '-')
                 cmd = get_plugin_cmd(plugin, self.endpoint,
-<<<<<<< HEAD
-                                     self.pubsub_endpoint, self.check_delay, ssh_server)
-=======
-                                     self.pubsub_endpoint, self.check_delay,
+                                     self.pubsub_endpoint, self.check_delay, ssh_server,
                                      debug=self.debug)
->>>>>>> 4b82c464
                 plugin_watcher = Watcher(name, cmd, priority=1, singleton=True,
                                          stdout_stream=stdout_stream,
                                          stderr_stream=stderr_stream,
